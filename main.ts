--- conflicted
+++ resolved
@@ -90,7 +90,6 @@
         console.log(this.currentRenderer);
     }
 
-<<<<<<< HEAD
     checkAndUpdateRenderer() {
         const newRenderer = this.findRenderer();
         if (!newRenderer) {
@@ -117,16 +116,6 @@
                 }
             }, checkInterval);
         });
-=======
-    // Find the graph view leaf in the workspace
-    findGraphLeaf(): WorkspaceLeaf | null {
-        let graphLeaves: WorkspaceLeaf[] = this.app.workspace.getLeavesOfType('graph');
-        if (graphLeaves.length == 0) {
-            graphLeaves = this.app.workspace.getLeavesOfType('localgraph');
-        }
-		// Ensure there is exactly one graph leaf open
-        return graphLeaves.length > 0 ? graphLeaves[0] : null;
->>>>>>> ffb06e05
     }
 	
     // Create or update text for a given link
